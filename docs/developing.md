--- conflicted
+++ resolved
@@ -109,11 +109,8 @@
   * `REMEMBER_ME_WHEN_IM_GONE=1` - don't wipe downloads when uninstalling.
     Useful for debugging install/uninstall routines.
   * `THE_DEPTHS_OF_THE_SOUL=1` - print debug info when extracting certain archives
-<<<<<<< HEAD
   * `IMMEDIATE_NOSE_DIVE=1` - open dev tools before launching html games
-=======
   * `ENABLE_SEARCH=1` - enables search tab in sidebar
     _(will be removed later)_
->>>>>>> ad15b063
 
 [diego]: diego.md