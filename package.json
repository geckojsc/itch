--- conflicted
+++ resolved
@@ -154,12 +154,8 @@
   "scripts": {
     "start": "electron . --color --inspect",
     "install": "electron-rebuild",
-<<<<<<< HEAD
-    "test": "node ./src/tests/integration-tests/init.js",
     "unit": "electron . --color --interactive --run-unit-tests",
-=======
     "test": "node ./src/integration-tests/init.js",
->>>>>>> 3d294b4d
     "i18n": "node release/ci-i18n-check.js",
     "compile": "cross-env NODE_ENV=production electron-compile --appdir . ./src"
   }
